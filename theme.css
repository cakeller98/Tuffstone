:root {
<<<<<<< HEAD
	/* DEFAULTS */

	--dark0-hard-x: 29, 32, 33;
	--dark0-hard: rgb(var(--dark0-hard-x));
	--dark0-x: 40, 40, 40;
	--dark0: rgb(var(--dark0-x));
	--dark0-soft-x: 50, 48, 47;
	--dark0-soft: rgb(var(--dark0-soft-x));
	--dark1-x: 60, 56, 54;
	--dark1: rgb(var(--dark1-x));
	--dark2-x: 80, 73, 69;
	--dark2: rgb(var(--dark2-x));
	--dark3-x: 102, 92, 84;
	--dark3: rgb(var(--dark3-x));
	--dark4-x: 124, 111, 100;
	--dark4: rgb(var(--dark4-x));
	--gray-x: 146, 131, 116;
	--gray: rgb(var(--gray-x));
	--dark-text-x: 80, 80, 50;
	--dark-text: rgb(var(--dark-text-x));
	--dark-text-faint-x: 120, 120, 80;
	--dark-text-faint: rgb(var(--dark-text-faint-x));
	--dark-text-muted-x: 88, 88, 55;
	--dark-text-muted: rgb(var(--dark-text-muted-x));

	--light0-hard-x: 191, 191, 190;
	--light0-hard: rgb(var(--light0-hard-x));
	--light0-x: 179, 178, 177;
	--light0: rgb(var(--light0-x));
	--light0-soft-x: 166, 166, 164;
	--light0-soft: rgb(var(--light0-soft-x));
	--light1-x: 154, 153, 151;
	--light1: rgb(var(--light1-x));
	--light2-x: 141, 140, 139;
	--light2: rgb(var(--light2-x));
	--light3-x: 128, 127, 126;
	--light3: rgb(var(--light3-x));
	--light4-x: 103, 102, 100;
	--light4: rgb(var(--light4-x));
	--light-text-x: 217, 216, 216;
	--light-text: rgb(var(--light-text-x));
	--light-text-muted-x: 179, 178, 177;
	--light-text-muted: rgb(var(--light-text-muted-x));
	--light-text-faint-x: 204, 204, 203;
	--light-text-faint: rgb(var(--light-text-faint-x));

	--neutral-red-x: 234, 105, 98;
	--neutral-red: rgb(var(--neutral-red-x));
	--neutral-green-x: 169, 182, 101;
	--neutral-green: rgb(var(--neutral-green-x));
	--neutral-yellow-x: 231, 138, 78;
	--neutral-yellow: rgb(var(--neutral-yellow-x));
	--neutral-blue-x: 125, 174, 163;
	--neutral-blue: rgb(var(--neutral-blue-x));
	--neutral-purple-x: 211, 134, 155;
	--neutral-purple: rgb(var(--neutral-purple-x));
	--neutral-aqua-x: 137, 180, 130;
	--neutral-aqua: rgb(var(--neutral-aqua-x));

	--faded-red-x: 193, 74, 74;
	--faded-red: rgb(var(--faded-red-x));
	--faded-green-x: 108, 120, 46;
	--faded-green: rgb(var(--faded-green-x));
	--faded-yellow-x: 195, 94, 10;
	--faded-yellow: rgb(var(--faded-yellow-x));
	--faded-blue-x: 69, 112, 122;
	--faded-blue: rgb(var(--faded-blue-x));
	--faded-purple-x: 148, 94, 128;
	--faded-purple: rgb(var(--faded-purple-x));
	--faded-aqua-x: 76, 122, 93;
	--faded-aqua: rgb(var(--faded-aqua-x));

	--muted-red-x: 193, 74, 74;
	--muted-red: rgb(var(--muted-red-x));
	--muted-green-x: 108, 120, 46;
	--muted-green: rgb(var(--muted-green-x));
	--muted-yellow-x: 195, 94, 10;
	--muted-yellow: rgb(var(--muted-yellow-x));
	--muted-blue-x: 69, 112, 122;
	--muted-blue: rgb(var(--muted-blue-x));
	--muted-purple-x: 148, 94, 128;
	--muted-purple: rgb(var(--muted-purple-x));
	--muted-aqua-x: 76, 122, 93;
	--muted-aqua: rgb(var(--muted-aqua-x));


	/* @settings
name: Gruvbox Material Color Overrides
id: gruvbox-material-theme-override
settings:
  - id: section-dark
    title: Dark Theme
    type: heading
    level: 2
    collapsed: true

  - id: dark0-hard
    title: Dark 0 Hard
    type: variable-color
    format: rgb
    default: '#1d2021'
    alt-format:
    - id: dark0-hard-x
      format: hex

  - id: dark0
    title: Dark 0
    type: variable-color
    format: rgb
    default: '#282828'
    alt-format:
    - id: dark0-x
      format: hex

  - id: dark0-soft
    title: Dark 0 Soft
    type: variable-color
    format: rgb
    default: '#282828'
    alt-format:
    - id: dark0-soft-x
      format: hex

  - id: dark1
    title: Dark 1
    type: variable-color
    format: rgb
    default: '#3c3836'
    alt-format:
    - id: dark1-x
      format: hex

  - id: dark2
    title: Dark 2
    type: variable-color
    format: rgb
    default: '#504945'
    alt-format:
    - id: dark2-x
      format: hex

  - id: dark3
    title: Dark 3
    type: variable-color
    format: rgb
    default: '#665c54'
    alt-format:
    - id: dark3-x
      format: hex

  - id: dark4
    title: Dark 4
    type: variable-color
    format: rgb
    default: '#7c6f64'
    alt-format:
    - id: dark4-x
      format: hex

  - id: section-light
    title: Light Theme
    type: heading
    level: 2
    collapsed: true

  - id: light0-hard
    title: Light 0 Hard
    type: variable-color
    format: rgb
    default: '#f9f5d7'
    alt-format:
    - id: light0-hard-x
      format: hex

  - id: light0
    title: Light 0
    type: variable-color
    format: rgb
    default: '#fbf1c7'
    alt-format:
    - id: light0-x
      format: hex

  - id: light0-soft
    title: Light 0 Soft
    type: variable-color
    format: rgb
    default: '#f2e5bc'
    alt-format:
    - id: light0-soft-x
      format: hex

  - id: light1
    title: Light 1
    type: variable-color
    format: rgb
    default: '#ebdbb2'
    alt-format:
    - id: light1-x
      format: hex

  - id: light2
    title: Light 2
    type: variable-color
    format: rgb
    default: '#d5c4a1'
    alt-format:
    - id: light2-x
      format: hex

  - id: light3
    title: Light 3
    type: variable-color
    format: rgb
    default: '#bdae93'
    alt-format:
    - id: light3-x
      format: hex

  - id: light4
    title: Light 4
    type: variable-color
    format: rgb
    default: '#a89984'
    alt-format:
    - id: light4-x
      format: hex

  - id: section-general
    title: General Colors
    type: heading
    level: 2
    collapsed: false

  - id: gray
    title: Gray
    type: variable-color
    format: rgb
    default: '#928374'
    alt-format:
    - id: gray-x
      format: hex

  - id: section-general-text
    title: Text Colors
    type: heading
    level: 3
    collapsed: true

  - id: dark-text
    title: Dark Text
    type: variable-color
    format: rgb
    default: '#654735'
    alt-format:
    - id: dark-text-x
      format: hex

  - id: dark-text-faint
    title: Dark Text Faint
    type: variable-color
    format: rgb
    default: '#b37e5d'

  - id: dark-text-muted
    title: Dark Text Muted
    type: variable-color
    format: rgb
    default: '#73513c'
    alt-format:
    - id: dark-text-muted-x
      format: hex

  - id: light-text
    title: Light Text
    type: variable-color
    format: rgb
    default: '#d4be98'
    alt-format:
    - id: light-text-x
      format: hex

  - id: light-text-faint
    title: Light Text Faint
    type: variable-color
    format: rgb
    default: '#b37e5d'
    alt-format:
    - id: light-text-faint-x
      format: hex

  - id: light-text-muted
    title: Light Text Muted
    type: variable-color
    format: rgb
    default: '#73513c'
    alt-format:
    - id: light-text-muted-x
      format: hex

  - id: section-general-neutral
    title: Neutral Colors
    type: heading
    level: 3
    collapsed: true

  - id: neutral-red
    title: Red
    type: variable-color
    format: rgb
    default: '#ea6962'
    alt-format:
    - id: neutral-red-x
      format: hex

  - id: neutral-green
    title: Green
    type: variable-color
    format: rgb
    default: '#a9b665'
    alt-format:
    - id: neutral-green-x
      format: hex

  - id: neutral-yellow
    title: Yellow
    type: variable-color
    format: rgb
    default: '#e78a4e'
    alt-format:
    - id: neutral-yellow-x
      format: hex

  - id: neutral-blue
    title: Blue
    type: variable-color
    format: rgb
    default: '#7daea3'
    alt-format:
    - id: neutral-blue-x
      format: hex

  - id: neutral-purple
    title: Purple
    type: variable-color
    format: rgb
    default: '#d3869b'
    alt-format:
    - id: neutral-purple-x
      format: hex

  - id: neutral-aqua
    title: Aqua
    type: variable-color
    format: rgb
    default: '#89b482'
    alt-format:
    - id: neutral-aqua-x
      format: hex

  - id: section-general-faded
    title: Faded Colors
    type: heading
    level: 3
    collapsed: true

  - id: faded-red
    title: Red
    type: variable-color
    format: rgb
    default: '#c14a4a'
    alt-format:
    - id: faded-red-x
      format: hex

  - id: faded-green
    title: Green
    type: variable-color
    format: rgb
    default: '#6c782e'
    alt-format:
    - id: faded-green-x
      format: hex

  - id: faded-yellow
    title: Yellow
    type: variable-color
    format: rgb
    default: '#c35e0a'
    alt-format:
    - id: faded-yellow-x
      format: hex

  - id: faded-blue
    title: Blue
    type: variable-color
    format: rgb
    default: '#45707a'
    alt-format:
    - id: faded-blue-x
      format: hex

  - id: faded-purple
    title: Purple
    type: variable-color
    format: rgb
    default: '#945e80'
    alt-format:
    - id: faded-purple-x
      format: hex

  - id: faded-aqua
    title: Aqua
    type: variable-color
    format: rgb
    default: '#4c7a5d'
    alt-format:
    - id: faded-aqua-x
      format: hex
*/
}

body {
	--accent-h: 41;
	/* --neutral-blue #7daea3 */
	--accent-s: 100%;
	--accent-l: 50%;

	--link-decoration: none;
	--link-decoration-hover: none;
	--link-external-decoration: none;
	--link-external-decoration-hover: none;

	--tag-decoration: none;
	--tag-decoration-hover: underline;
	--tag-padding-x: .5em;
	--tag-padding-y: .2em;
	--tag-radius: .5em;

	--tab-font-weight: 600;
	--bold-weight: 600;

	--checkbox-radius: 0;

	/* --list-indent:                    2em; */

	--embed-border-left: 6px double var(--interactive-accent);
}

.theme-dark {
	--color-red-rgb: var(--neutral-red-x);
	--color-red: var(--neutral-red);
	--color-purple-rgb: var(--neutral-purple-x);
	--color-purple: var(--neutral-purple);
	--color-green-rgb: var(--neutral-green-x);
	--color-green: var(--neutral-green);
	--color-cyan-rgb: var(--neutral-blue-x);
	--color-cyan: var(--neutral-blue);
	--color-blue-rgb: var(--faded-blue-x);
	--color-blue: var(--faded-blue);
	--color-yellow-rgb: var(--neutral-yellow-x);
	--color-yellow: var(--neutral-yellow);
	--color-orange-rgb: var(--faded-yellow-x);
	--color-orange: var(--faded-yellow);
	--color-pink-rgb: var(--neutral-purple-x);
	--color-pink: var(--neutral-purple);

	--background-primary: var(--dark0);
	--background-primary-alt: var(--dark0-soft);
	--background-secondary: var(--dark0-hard);
	--background-secondary-alt: var(--dark1);
	--background-modifier-border: var(--dark1);
	--background-accent: var(--dark0-soft);

	--cursor-line-background: rgba(var(--dark1-x), 0.5);

	--text-normal: var(--light-text);
	--text-faint: var(--light1);
	--text-muted: var(--light2);

	--h1-color: var(--neutral-red);
	--h2-color: var(--neutral-yellow);
	--h3-color: var(--neutral-green);
	--h4-color: var(--neutral-aqua);
	--h5-color: var(--neutral-blue);
	--h6-color: var(--neutral-purple);

	--text-highlight-bg: var(--neutral-yellow);
	--text-highlight-fg: var(--dark0-hard);

	--text-accent: var(--neutral-yellow);
	--text-accent-hover: var(--faded-yellow);

	--tag-color: var(--neutral-aqua);
	--tag-background: var(--dark2);
	--tag-background-hover: var(--dark1);

	--titlebar-text-color-focused: var(--neutral-red);

	--inline-title-color: var(--neutral-yellow);

	--bold-color: var(--neutral-yellow);
	--italic-color: var(--neutral-yellow);

	--checkbox-color: var(--light4);
	--checkbox-color-hover: var(--light4);
	--checkbox-border-color: var(--light4);
	--checkbox-border-color-hover: var(--light4);
	--checklist-done-color: rgba(var(--light2-x), 0.5);

	--table-header-background: rgba(var(--dark0-x), 0.2);
	--table-header-background-hover: var(--dark2);
	--table-row-even-background: rgba(var(--dark2-x), 0.2);
	--table-row-odd-background: rgba(var(--dark2-x), 0.4);
	--table-row-background-hover: var(--dark2);

	--text-selection: rgba(var(--neutral-red-x), 0.6);
	--flashing-background: rgba(var(--neutral-red-x), 0.3);

	--code-normal: var(--neutral-blue);
	--code-background: var(--dark1);

	--mermaid-note: var(--neutral-blue);
	--mermaid-actor: var(--dark2);
	--mermaid-loopline: var(--neutral-blue);

	--icon-color-hover: var(--neutral-red);
	--icon-color-focused: var(--neutral-blue);

	--nav-item-color-hover: var(--neutral-red);
	--nav-item-color-active: var(--neutral-aqua);
	--nav-file-tag: rgba(var(--accent-hover), 0.9);

	--graph-line: var(--dark2);
	--graph-node: var(--light3);
	--graph-node-tag: var(--neutral-red);
	--graph-node-attachment: var(--neutral-green);

	--calendar-hover: var(--neutral-red);
	--calendar-background-hover: var(--dark1);
	--calendar-week: var(--neutral-orange);
	--calendar-today: var(--neutral-orange);

	--dataview-key: var(--text-faint);
	--dataview-key-background: rgba(var(--faded-red-x), 0.5);
	--dataview-value: var(--text-faint);
	--dataview-value-background: rgba(var(--neutral-green-x), 0.3);

	--tab-text-color-focused-active: var(--neutral-yellow);
	--tab-text-color-focused-active-current: var(--neutral-red);
=======
	--dot-pattern-intensity: 0.5;
	--canvas-dot-pattern: hsla(0, 0%, var(--color-base-comp-l-100), var(--dot-pattern-intensity));
	/* the amount of effect the overlay layer has on the canvase background */
	--canvas-dimmer: 100%;
	/* the amount of affect the overlay layer has on the canvas node */
	--canvas-node-dimmer: 100%;
	/* the brightness of the overlay layer */
	--canvas-dimmer-intensity: 100%;

>>>>>>> 706185be
}

.theme-light {

<<<<<<< HEAD
	/* experimental begins */
	--interactive-normal: var(--color-base-60);
	--embed-background: #bababa;
	--shadow-stationary: 5px 5px 10px 2.0px rgba(0, 0, 0, 0.5);
	--shadow-border-accent: 0 0 0 2px var(--color-accent);

	--canvase-node-background: var(--light0-soft-x);
	--canvase-node-border: var(--light0-soft-x);

	/* experimental end */
	--color-red-rgb: var(--faded-red-x);
	--color-red: var(--faded-red);
	--color-purple-rgb: var(--faded-purple-x);
	--color-purple: var(--faded-purple);
	--color-green-rgb: var(--faded-green-x);
	--color-green: var(--faded-green);
	--color-cyan-rgb: var(--neutral-blue-x);
	--color-cyan: var(--neutral-blue);
	--color-blue-rgb: var(--faded-blue-x);
	--color-blue: var(--faded-blue);
	--color-yellow-rgb: var(--neutral-yellow-x);
	--color-yellow: var(--neutral-yellow);
	--color-orange-rgb: var(--faded-yellow-x);
	--color-orange: var(--faded-yellow);
	--color-pink-rgb: var(--faded-purple-x);
	--color-pink: var(--faded-purple);

	/* canvas background */
	--background-primary: var(--light2);
	--background-primary-alt: var(--light0-hard);
	/* side panels */
	--background-secondary: var(--light1);
	/* title bar active */
	--background-secondary-alt: var(--light1);
	/*cutlines throughout the ui*/
	--background-modifier-border: var(--light0-hard);
	--background-accent: var(--light0-soft);

	--cursor-line-background: rgba(var(--light1-x), 0.5);

	--text-normal: var(--dark-text);
	--text-faint: var(--dark-text-faint);
	--text-muted: var(--dark-text-muted);

	--h1-color: var(--muted-red);
	--h2-color: var(--muted-yellow);
	--h3-color: var(--muted-green);
	--h4-color: var(--muted-aqua);
	--h5-color: var(--muted-blue);
	--h6-color: var(--muted-purple);

	--text-highlight-bg: var(--background-primary-alt);
	--text-highlight-fg: var(--dark-text);

	/* link colors for one */
	--text-accent: var(--light0-hard);
	--text-accent-hover: var(--dark-text-muted);

	--tag-color: var(--faded-aqua);
	--tag-background: var(--light1);
	--tag-background-hover: rgba(var(--light1-x), 0.6);

	--titlebar-text-color-focused: var(--bright-red);

	--inline-title-color: var(--light-text);

	/* --bold-color: var(--faded-yellow); */
	--bold-color: var(--dark-text-muted);
	--italic-color: var(--dark-text-muted);

	--checkbox-color: var(--light4);
	--checkbox-color-hover: var(--light4);
	--checkbox-border-color: var(--light4);
	--checkbox-border-color-hover: var(--light4);
	--checklist-done-color: rgba(var(--dark2-x), 0.4);

	--table-header-background: rgba(var(--light3-x), 0.4);
	--table-header-background-hover: var(--light2);
	--table-row-even-background: rgba(var(--light1-x), 0.2);
	--table-row-odd-background: rgba(var(--light1-x), 0.7);
	--table-row-background-hover: var(--light2);

	--text-selection: rgba(var(--neutral-red-x), 0.6);
	--flashing-background: rgba(var(--neutral-red-x), 0.3);

	--code-normal: rgb(232, 105, 8);
	--code-background: var(--dark2);

	--mermaid-note: var(--neutral-blue);
	--mermaid-actor: var(--light3);
	--mermaid-loopline: var(--faded-blue);

	--icon-color-hover: var(--light-text-faint);
	--icon-color-focused: var(--light-text);

	--nav-item-color-hover: var(--light-text-faint);
	--nav-item-color-active: var(--dark-text);
	--nav-file-tag: rgba(var(--accent-hover), 0.9);

	--graph-line: var(--light3);
	--graph-node: var(--gray);
	--graph-node-tag: var(--faded-red);
	--graph-node-attachment: var(--neutral-green);

	--calendar-hover: var(--neutral-red);
	--calendar-background-hover: var(--light1);
	--calendar-week: var(--neutral-red);
	--calendar-today: var(--neutral-red);

	--dataview-key: var(--text-faint);
	--dataview-key-background: rgba(var(--faded-red-x), 0.3);
	--dataview-value: var(--text-faint);
	--dataview-value-background: rgba(var(--neutral-green-x), 0.2);

	--tab-text-color-focused-active: var(--dark-text-muted);
	--tab-text-color-focused-active-current: var(--dark-text);
	--canvas-dot-pattern: rgba(255, 255, 255, 0.3);

}

table {
	border: 1px solid var(--background-secondary) !important;
	border-collapse: collapse;
}

thead {
	border-bottom: 2px solid var(--background-modifier-border) !important;
}

th {
	font-weight: 600 !important;
	border: 1px solid var(--background-secondary) !important;
}

td {
	border-left: 1px solid var(--background-secondary) !important;
	border-right: 1px solid var(--background-secondary) !important;
	border-bottom: 1px solid var(--background-secondary) !important;
}

.markdown-rendered tbody tr:nth-child(even) {
	background-color: var(--table-row-even-background) !important;
}

.markdown-rendered tbody tr:nth-child(odd) {
	background-color: var(--table-row-odd-background) !important;
}

.markdown-rendered tbody tr:nth-child(even):hover,
.markdown-rendered tbody tr:nth-child(odd):hover {
	background-color: var(--table-row-background-hover) !important;
}

.markdown-rendered mark {
	background-color: var(--text-highlight-bg) !important;
	color: var(--text-highlight-fg) !important;
}

.markdown-rendered mark a {
	color: var(--red) !important;
	font-weight: 600;
}

.search-result-file-matched-text {
	color: var(--text-highlight-fg) !important;
}

.cm-hashtag-begin:hover,
.cm-hashtag-end:hover {
	color: var(--text-accent);
	/* background-color: var(--tag-background-hover); */
	text-decoration: underline;
}

input[type=checkbox] {
	border: 1px solid var(--checkbox-color);
}

input[type=checkbox]:checked {
	background-color: var(--checkbox-color);
	box-shadow: inset 0 0 0 2px var(--background-primary);
}

input[type=checkbox]:checked:after {
	display: none;
}

code[class*="language-"],
pre[class*="language-"] {
	line-height: var(--line-height-tight) !important;
}

/* Keep highlight/marks the same between viewer and editor. */
.cm-highlight {
	color: var(--text-highlight-fg) !important;
}

/* Keep inline code the same between viewer and editor. */
.cm-inline-code {
	border-radius: var(--radius-s);
	font-size: var(--code-size);
	padding: 1.3em 1.5em;
}

/* Keep list bullet padding the same between viewer and editor. */
.cm-formatting-list {
	padding-right: 4px !important;
}

/*
Keep sub-list indenting the same between viewer and editor.
This assumes --list-indent is default at 2em.
*/
/*
.cm-indent
{
    text-indent: 1em !important;
}
*/

.mermaid .note {
	fill: var(--mermaid-note) !important;
}

.mermaid .actor {
	fill: var(--mermaid-actor) !important;
}

.mermaid .loopLine {
	stroke: var(--mermaid-loopline) !important;
}

.calendar .week-num {
	color: var(--calendar-week) !important;
}

.calendar .today {
	color: var(--calendar-today) !important;
}

.calendar .week-num:hover,
.calendar .day:hover {
	color: var(--calendar-hover) !important;
	background-color: var(--calendar-background-hover) !important;
}

.markdown-embed-title {
	color: var(--yellow);
	font-weight: 600 !important;
}

.cm-active {
	background-color: var(--cursor-line-background) !important;
	color: var(--accent-hover) !important;
}

.nav-file-tag {
	color: var(--nav-file-tag) !important;
}

.is-flashing {
	background-color: var(--flashing-background) !important;
}

.dataview.inline-field-key {
	border-top-left-radius: var(--radius-s);
	border-bottom-left-radius: var(--radius-s);
	padding-left: 4px;
	font-family: var(--font-monospace);
	font-size: var(--font-smaller);
	color: var(--dataview-key) !important;
	background-color: var(--dataview-key-background) !important;
}

.dataview.inline-field-value {
	border-top-right-radius: var(--radius-s);
	border-bottom-right-radius: var(--radius-s);
	padding-right: 4px;
	font-family: var(--font-monospace);
	font-size: var(--font-smaller);
	color: var(--dataview-value) !important;
	background-color: var(--dataview-value-background) !important;
}

.suggestion-highlight {
	color: var(--bright-red);
}

.cm-line .cm-strong {
	color: var(--bold-color) !important;
}

.cm-line .cm-em {
	color: var(--italic-color) !important;
}

.canvas-node:not(.is-themed) .canvas-node-container {
	background-color: rgba(var(white), 0.2) !important;
	border: 4px solid transparent rgba(var(white), 0.8);
}

/* .canvas-node:is(.is-themed) .canvas-node-container {
	background-color: rgba(--background-primary, 0.8) !important;
	border: 4px solid rgba(var(white), 0.8);
} */

.canvas-node.is-themed .canvas-node-content {
	background-color: rgba(var(--canvas-color), 0.6);
=======
	/* here for reference, nothing changed from the default theme thought */
	color-scheme: light;

	--highlight-mix-blend-mode: multiply;
	--inverted-mix-blend-mode: screen;
	--mono-rgb-0: 255, 255, 255;
	--mono-rgb-100: 0, 0, 0;
	--color-red-rgb: 233, 49, 71;
	--color-red: #e93147;
	--color-orange-rgb: 236, 117, 0;
	--color-orange: #ec7500;
	--color-yellow-rgb: 224, 172, 0;
	--color-yellow: #e0ac00;
	--color-green-rgb: 8, 185, 78;
	--color-green: #08b94e;
	--color-cyan-rgb: 0, 191, 188;
	--color-cyan: #00bfbc;
	--color-blue-rgb: 8, 109, 221;
	--color-blue: #086ddd;
	--color-purple-rgb: 120, 82, 238;
	--color-purple: #7852ee;
	--color-pink-rgb: 213, 57, 132;
	--color-pink: #d53984;

	/* you can change the hue and saturation of the base color in one place */
	--color-base-comp-hs: 75, 10%;

	/* you can change the lightness of the base color with this list */
	--color-base-comp-l-00: 80%;
	--color-base-comp-l-05: 78%;
	--color-base-comp-l-10: 75%;
	--color-base-comp-l-20: 71%;
	--color-base-comp-l-25: 67%;
	--color-base-comp-l-30: 62%;
	--color-base-comp-l-35: 56%;
	--color-base-comp-l-40: 49%;
	--color-base-comp-l-50: 41%;
	--color-base-comp-l-60: 32%;
	--color-base-comp-l-70: 22%;
	--color-base-comp-l-100: 11%;

	/* this is the expansion of the above variables */
	--color-base-00: hsl(var(--color-base-comp-hs), var(--color-base-comp-l-00));
	--color-base-05: hsl(var(--color-base-comp-hs), var(--color-base-comp-l-05));
	--color-base-10: hsl(var(--color-base-comp-hs), var(--color-base-comp-l-10));
	--color-base-20: hsl(var(--color-base-comp-hs), var(--color-base-comp-l-20));
	--color-base-25: hsl(var(--color-base-comp-hs), var(--color-base-comp-l-25));
	--color-base-30: hsl(var(--color-base-comp-hs), var(--color-base-comp-l-30));
	--color-base-35: hsl(var(--color-base-comp-hs), var(--color-base-comp-l-35));
	--color-base-40: hsl(var(--color-base-comp-hs), var(--color-base-comp-l-40));
	--color-base-50: hsl(var(--color-base-comp-hs), var(--color-base-comp-l-50));
	--color-base-60: hsl(var(--color-base-comp-hs), var(--color-base-comp-l-60));
	--color-base-70: hsl(var(--color-base-comp-hs), var(--color-base-comp-l-70));
	--color-base-100: hsl(var(--color-base-comp-hs), var(--color-base-comp-l-100));

	--canvas-background-replacer: 127, 127, 127;

}

.theme-dark {

	/* here for reference, nothing changed from the default theme thought */
	color-scheme: dark;
	--highlight-mix-blend-mode: screen;
	--inverted-mix-blend-mode: multiply;
	--mono-rgb-0: 255, 255, 255;
	--mono-rgb-100: 0, 0, 0;
	--color-red-rgb: 233, 49, 71;
	--color-red: #e93147;
	--color-orange-rgb: 236, 117, 0;
	--color-orange: #ec7500;
	--color-yellow-rgb: 224, 172, 0;
	--color-yellow: #e0ac00;
	--color-green-rgb: 8, 185, 78;
	--color-green: #08b94e;
	--color-cyan-rgb: 0, 191, 188;
	--color-cyan: #00bfbc;
	--color-blue-rgb: 8, 109, 221;
	--color-blue: #086ddd;
	--color-purple-rgb: 120, 82, 238;
	--color-purple: #7852ee;
	--color-pink-rgb: 213, 57, 132;
	--color-pink: #d53984;

	/* you can change the hue and saturation of the base color in one place */
	--color-base-comp-hs: 60, 5%;

	/* you can change the lightness of the base color with this list */
	--color-base-comp-l-00: 11%;
	--color-base-comp-l-05: 22%;
	--color-base-comp-l-10: 32%;
	--color-base-comp-l-20: 41%;
	--color-base-comp-l-25: 49%;
	--color-base-comp-l-30: 56%;
	--color-base-comp-l-35: 62%;
	--color-base-comp-l-40: 67%;
	--color-base-comp-l-50: 71%;
	--color-base-comp-l-60: 75%;
	--color-base-comp-l-70: 78%;
	--color-base-comp-l-100: 80%;

	/* this is the expansion of the above variables */
	--color-base-00: hsl(var(--color-base-comp-hs), var(--color-base-comp-l-00));
	--color-base-05: hsl(var(--color-base-comp-hs), var(--color-base-comp-l-05));
	--color-base-10: hsl(var(--color-base-comp-hs), var(--color-base-comp-l-10));
	--color-base-20: hsl(var(--color-base-comp-hs), var(--color-base-comp-l-20));
	--color-base-25: hsl(var(--color-base-comp-hs), var(--color-base-comp-l-25));
	--color-base-30: hsl(var(--color-base-comp-hs), var(--color-base-comp-l-30));
	--color-base-35: hsl(var(--color-base-comp-hs), var(--color-base-comp-l-35));
	--color-base-40: hsl(var(--color-base-comp-hs), var(--color-base-comp-l-40));
	--color-base-50: hsl(var(--color-base-comp-hs), var(--color-base-comp-l-50));
	--color-base-60: hsl(var(--color-base-comp-hs), var(--color-base-comp-l-60));
	--color-base-70: hsl(var(--color-base-comp-hs), var(--color-base-comp-l-70));
	--color-base-100: hsl(var(--color-base-comp-hs), var(--color-base-comp-l-100));

	--canvas-background-replacer: 127, 127, 127;

}

.canvas-wrapper .canvas-background {
	background-color: rgba(var(--canvas-background-replacer), 0.5);
>>>>>>> 706185be
	position: relative;
	/* Ensure the overlay is positioned correctly */
}

<<<<<<< HEAD
.canvas-node.is-themed .canvas-node-content::before {
=======
.canvas-wrapper .canvas-background ::before {
>>>>>>> 706185be
	content: "";
	position: absolute;
	top: 0;
	left: 0;
	right: 0;
	bottom: 0;
<<<<<<< HEAD
	background-color: rgba(255, 255, 255, 0.2);
	/* 50% white overlay */
	mix-blend-mode: overlay;
	/* Blend mode to simulate mixing with white */
	pointer-events: none;
	/* Ensure the overlay doesn't affect interactivity */
}

.canvas-node .canvas-node-content {
	background-color: rgba(var(--canvas-color), 0.6);
=======
	/* background-color: hsla(0, 0%, 100%, 100%); */
	background-color: hsla(0, 100%, var(--canvas-dimmer-intensity), var(--canvas-dimmer));
	mix-blend-mode: multiply;
	pointer-events: none;
	/* Prevents interference with canvas interaction */
}



.wrong .canvas-node .canvas-node-container {
	background-color: var(--primary-background-color);
>>>>>>> 706185be
	position: relative;
	/* Ensure the overlay is positioned correctly */
}

<<<<<<< HEAD
.canvas-node .canvas-node-content::before {
=======
.wrong .canvas-node .canvas-node-container ::before {
>>>>>>> 706185be
	content: "";
	position: absolute;
	top: 0;
	left: 0;
	right: 0;
	bottom: 0;
<<<<<<< HEAD
	background-color: rgba(255, 255, 255, 0.2);
	/* 50% white overlay */
	mix-blend-mode: overlay;
	/* Blend mode to simulate mixing with white */
	pointer-events: none;
	/* Ensure the overlay doesn't affect interactivity */
=======
	/* background-color: hsla(0, 0%, 100%, 50%); */
	background-color: hsla(0, 0%, var(--canvas-dimmer-intensity), var(--canvas-node-dimmer));
	mix-blend-mode: multiply;
	pointer-events: none;
	/* Ensure the overlay doesn't affect interactivity */
}

.canvas-node-container {
	background-color: var(--background-primary);
	/* border-radius: var(32px);*/
	border: 0.7px solid black;
	contain: strict;
	display: flex;
	flex-direction: column;
	overflow: hidden;
	position: absolute;
	left: 0;
	top: 0;
	width: 100%;
	height: 100%;
	box-shadow: var(--shadow-stationary);
>>>>>>> 706185be
}<|MERGE_RESOLUTION|>--- conflicted
+++ resolved
@@ -1,556 +1,4 @@
 :root {
-<<<<<<< HEAD
-	/* DEFAULTS */
-
-	--dark0-hard-x: 29, 32, 33;
-	--dark0-hard: rgb(var(--dark0-hard-x));
-	--dark0-x: 40, 40, 40;
-	--dark0: rgb(var(--dark0-x));
-	--dark0-soft-x: 50, 48, 47;
-	--dark0-soft: rgb(var(--dark0-soft-x));
-	--dark1-x: 60, 56, 54;
-	--dark1: rgb(var(--dark1-x));
-	--dark2-x: 80, 73, 69;
-	--dark2: rgb(var(--dark2-x));
-	--dark3-x: 102, 92, 84;
-	--dark3: rgb(var(--dark3-x));
-	--dark4-x: 124, 111, 100;
-	--dark4: rgb(var(--dark4-x));
-	--gray-x: 146, 131, 116;
-	--gray: rgb(var(--gray-x));
-	--dark-text-x: 80, 80, 50;
-	--dark-text: rgb(var(--dark-text-x));
-	--dark-text-faint-x: 120, 120, 80;
-	--dark-text-faint: rgb(var(--dark-text-faint-x));
-	--dark-text-muted-x: 88, 88, 55;
-	--dark-text-muted: rgb(var(--dark-text-muted-x));
-
-	--light0-hard-x: 191, 191, 190;
-	--light0-hard: rgb(var(--light0-hard-x));
-	--light0-x: 179, 178, 177;
-	--light0: rgb(var(--light0-x));
-	--light0-soft-x: 166, 166, 164;
-	--light0-soft: rgb(var(--light0-soft-x));
-	--light1-x: 154, 153, 151;
-	--light1: rgb(var(--light1-x));
-	--light2-x: 141, 140, 139;
-	--light2: rgb(var(--light2-x));
-	--light3-x: 128, 127, 126;
-	--light3: rgb(var(--light3-x));
-	--light4-x: 103, 102, 100;
-	--light4: rgb(var(--light4-x));
-	--light-text-x: 217, 216, 216;
-	--light-text: rgb(var(--light-text-x));
-	--light-text-muted-x: 179, 178, 177;
-	--light-text-muted: rgb(var(--light-text-muted-x));
-	--light-text-faint-x: 204, 204, 203;
-	--light-text-faint: rgb(var(--light-text-faint-x));
-
-	--neutral-red-x: 234, 105, 98;
-	--neutral-red: rgb(var(--neutral-red-x));
-	--neutral-green-x: 169, 182, 101;
-	--neutral-green: rgb(var(--neutral-green-x));
-	--neutral-yellow-x: 231, 138, 78;
-	--neutral-yellow: rgb(var(--neutral-yellow-x));
-	--neutral-blue-x: 125, 174, 163;
-	--neutral-blue: rgb(var(--neutral-blue-x));
-	--neutral-purple-x: 211, 134, 155;
-	--neutral-purple: rgb(var(--neutral-purple-x));
-	--neutral-aqua-x: 137, 180, 130;
-	--neutral-aqua: rgb(var(--neutral-aqua-x));
-
-	--faded-red-x: 193, 74, 74;
-	--faded-red: rgb(var(--faded-red-x));
-	--faded-green-x: 108, 120, 46;
-	--faded-green: rgb(var(--faded-green-x));
-	--faded-yellow-x: 195, 94, 10;
-	--faded-yellow: rgb(var(--faded-yellow-x));
-	--faded-blue-x: 69, 112, 122;
-	--faded-blue: rgb(var(--faded-blue-x));
-	--faded-purple-x: 148, 94, 128;
-	--faded-purple: rgb(var(--faded-purple-x));
-	--faded-aqua-x: 76, 122, 93;
-	--faded-aqua: rgb(var(--faded-aqua-x));
-
-	--muted-red-x: 193, 74, 74;
-	--muted-red: rgb(var(--muted-red-x));
-	--muted-green-x: 108, 120, 46;
-	--muted-green: rgb(var(--muted-green-x));
-	--muted-yellow-x: 195, 94, 10;
-	--muted-yellow: rgb(var(--muted-yellow-x));
-	--muted-blue-x: 69, 112, 122;
-	--muted-blue: rgb(var(--muted-blue-x));
-	--muted-purple-x: 148, 94, 128;
-	--muted-purple: rgb(var(--muted-purple-x));
-	--muted-aqua-x: 76, 122, 93;
-	--muted-aqua: rgb(var(--muted-aqua-x));
-
-
-	/* @settings
-name: Gruvbox Material Color Overrides
-id: gruvbox-material-theme-override
-settings:
-  - id: section-dark
-    title: Dark Theme
-    type: heading
-    level: 2
-    collapsed: true
-
-  - id: dark0-hard
-    title: Dark 0 Hard
-    type: variable-color
-    format: rgb
-    default: '#1d2021'
-    alt-format:
-    - id: dark0-hard-x
-      format: hex
-
-  - id: dark0
-    title: Dark 0
-    type: variable-color
-    format: rgb
-    default: '#282828'
-    alt-format:
-    - id: dark0-x
-      format: hex
-
-  - id: dark0-soft
-    title: Dark 0 Soft
-    type: variable-color
-    format: rgb
-    default: '#282828'
-    alt-format:
-    - id: dark0-soft-x
-      format: hex
-
-  - id: dark1
-    title: Dark 1
-    type: variable-color
-    format: rgb
-    default: '#3c3836'
-    alt-format:
-    - id: dark1-x
-      format: hex
-
-  - id: dark2
-    title: Dark 2
-    type: variable-color
-    format: rgb
-    default: '#504945'
-    alt-format:
-    - id: dark2-x
-      format: hex
-
-  - id: dark3
-    title: Dark 3
-    type: variable-color
-    format: rgb
-    default: '#665c54'
-    alt-format:
-    - id: dark3-x
-      format: hex
-
-  - id: dark4
-    title: Dark 4
-    type: variable-color
-    format: rgb
-    default: '#7c6f64'
-    alt-format:
-    - id: dark4-x
-      format: hex
-
-  - id: section-light
-    title: Light Theme
-    type: heading
-    level: 2
-    collapsed: true
-
-  - id: light0-hard
-    title: Light 0 Hard
-    type: variable-color
-    format: rgb
-    default: '#f9f5d7'
-    alt-format:
-    - id: light0-hard-x
-      format: hex
-
-  - id: light0
-    title: Light 0
-    type: variable-color
-    format: rgb
-    default: '#fbf1c7'
-    alt-format:
-    - id: light0-x
-      format: hex
-
-  - id: light0-soft
-    title: Light 0 Soft
-    type: variable-color
-    format: rgb
-    default: '#f2e5bc'
-    alt-format:
-    - id: light0-soft-x
-      format: hex
-
-  - id: light1
-    title: Light 1
-    type: variable-color
-    format: rgb
-    default: '#ebdbb2'
-    alt-format:
-    - id: light1-x
-      format: hex
-
-  - id: light2
-    title: Light 2
-    type: variable-color
-    format: rgb
-    default: '#d5c4a1'
-    alt-format:
-    - id: light2-x
-      format: hex
-
-  - id: light3
-    title: Light 3
-    type: variable-color
-    format: rgb
-    default: '#bdae93'
-    alt-format:
-    - id: light3-x
-      format: hex
-
-  - id: light4
-    title: Light 4
-    type: variable-color
-    format: rgb
-    default: '#a89984'
-    alt-format:
-    - id: light4-x
-      format: hex
-
-  - id: section-general
-    title: General Colors
-    type: heading
-    level: 2
-    collapsed: false
-
-  - id: gray
-    title: Gray
-    type: variable-color
-    format: rgb
-    default: '#928374'
-    alt-format:
-    - id: gray-x
-      format: hex
-
-  - id: section-general-text
-    title: Text Colors
-    type: heading
-    level: 3
-    collapsed: true
-
-  - id: dark-text
-    title: Dark Text
-    type: variable-color
-    format: rgb
-    default: '#654735'
-    alt-format:
-    - id: dark-text-x
-      format: hex
-
-  - id: dark-text-faint
-    title: Dark Text Faint
-    type: variable-color
-    format: rgb
-    default: '#b37e5d'
-
-  - id: dark-text-muted
-    title: Dark Text Muted
-    type: variable-color
-    format: rgb
-    default: '#73513c'
-    alt-format:
-    - id: dark-text-muted-x
-      format: hex
-
-  - id: light-text
-    title: Light Text
-    type: variable-color
-    format: rgb
-    default: '#d4be98'
-    alt-format:
-    - id: light-text-x
-      format: hex
-
-  - id: light-text-faint
-    title: Light Text Faint
-    type: variable-color
-    format: rgb
-    default: '#b37e5d'
-    alt-format:
-    - id: light-text-faint-x
-      format: hex
-
-  - id: light-text-muted
-    title: Light Text Muted
-    type: variable-color
-    format: rgb
-    default: '#73513c'
-    alt-format:
-    - id: light-text-muted-x
-      format: hex
-
-  - id: section-general-neutral
-    title: Neutral Colors
-    type: heading
-    level: 3
-    collapsed: true
-
-  - id: neutral-red
-    title: Red
-    type: variable-color
-    format: rgb
-    default: '#ea6962'
-    alt-format:
-    - id: neutral-red-x
-      format: hex
-
-  - id: neutral-green
-    title: Green
-    type: variable-color
-    format: rgb
-    default: '#a9b665'
-    alt-format:
-    - id: neutral-green-x
-      format: hex
-
-  - id: neutral-yellow
-    title: Yellow
-    type: variable-color
-    format: rgb
-    default: '#e78a4e'
-    alt-format:
-    - id: neutral-yellow-x
-      format: hex
-
-  - id: neutral-blue
-    title: Blue
-    type: variable-color
-    format: rgb
-    default: '#7daea3'
-    alt-format:
-    - id: neutral-blue-x
-      format: hex
-
-  - id: neutral-purple
-    title: Purple
-    type: variable-color
-    format: rgb
-    default: '#d3869b'
-    alt-format:
-    - id: neutral-purple-x
-      format: hex
-
-  - id: neutral-aqua
-    title: Aqua
-    type: variable-color
-    format: rgb
-    default: '#89b482'
-    alt-format:
-    - id: neutral-aqua-x
-      format: hex
-
-  - id: section-general-faded
-    title: Faded Colors
-    type: heading
-    level: 3
-    collapsed: true
-
-  - id: faded-red
-    title: Red
-    type: variable-color
-    format: rgb
-    default: '#c14a4a'
-    alt-format:
-    - id: faded-red-x
-      format: hex
-
-  - id: faded-green
-    title: Green
-    type: variable-color
-    format: rgb
-    default: '#6c782e'
-    alt-format:
-    - id: faded-green-x
-      format: hex
-
-  - id: faded-yellow
-    title: Yellow
-    type: variable-color
-    format: rgb
-    default: '#c35e0a'
-    alt-format:
-    - id: faded-yellow-x
-      format: hex
-
-  - id: faded-blue
-    title: Blue
-    type: variable-color
-    format: rgb
-    default: '#45707a'
-    alt-format:
-    - id: faded-blue-x
-      format: hex
-
-  - id: faded-purple
-    title: Purple
-    type: variable-color
-    format: rgb
-    default: '#945e80'
-    alt-format:
-    - id: faded-purple-x
-      format: hex
-
-  - id: faded-aqua
-    title: Aqua
-    type: variable-color
-    format: rgb
-    default: '#4c7a5d'
-    alt-format:
-    - id: faded-aqua-x
-      format: hex
-*/
-}
-
-body {
-	--accent-h: 41;
-	/* --neutral-blue #7daea3 */
-	--accent-s: 100%;
-	--accent-l: 50%;
-
-	--link-decoration: none;
-	--link-decoration-hover: none;
-	--link-external-decoration: none;
-	--link-external-decoration-hover: none;
-
-	--tag-decoration: none;
-	--tag-decoration-hover: underline;
-	--tag-padding-x: .5em;
-	--tag-padding-y: .2em;
-	--tag-radius: .5em;
-
-	--tab-font-weight: 600;
-	--bold-weight: 600;
-
-	--checkbox-radius: 0;
-
-	/* --list-indent:                    2em; */
-
-	--embed-border-left: 6px double var(--interactive-accent);
-}
-
-.theme-dark {
-	--color-red-rgb: var(--neutral-red-x);
-	--color-red: var(--neutral-red);
-	--color-purple-rgb: var(--neutral-purple-x);
-	--color-purple: var(--neutral-purple);
-	--color-green-rgb: var(--neutral-green-x);
-	--color-green: var(--neutral-green);
-	--color-cyan-rgb: var(--neutral-blue-x);
-	--color-cyan: var(--neutral-blue);
-	--color-blue-rgb: var(--faded-blue-x);
-	--color-blue: var(--faded-blue);
-	--color-yellow-rgb: var(--neutral-yellow-x);
-	--color-yellow: var(--neutral-yellow);
-	--color-orange-rgb: var(--faded-yellow-x);
-	--color-orange: var(--faded-yellow);
-	--color-pink-rgb: var(--neutral-purple-x);
-	--color-pink: var(--neutral-purple);
-
-	--background-primary: var(--dark0);
-	--background-primary-alt: var(--dark0-soft);
-	--background-secondary: var(--dark0-hard);
-	--background-secondary-alt: var(--dark1);
-	--background-modifier-border: var(--dark1);
-	--background-accent: var(--dark0-soft);
-
-	--cursor-line-background: rgba(var(--dark1-x), 0.5);
-
-	--text-normal: var(--light-text);
-	--text-faint: var(--light1);
-	--text-muted: var(--light2);
-
-	--h1-color: var(--neutral-red);
-	--h2-color: var(--neutral-yellow);
-	--h3-color: var(--neutral-green);
-	--h4-color: var(--neutral-aqua);
-	--h5-color: var(--neutral-blue);
-	--h6-color: var(--neutral-purple);
-
-	--text-highlight-bg: var(--neutral-yellow);
-	--text-highlight-fg: var(--dark0-hard);
-
-	--text-accent: var(--neutral-yellow);
-	--text-accent-hover: var(--faded-yellow);
-
-	--tag-color: var(--neutral-aqua);
-	--tag-background: var(--dark2);
-	--tag-background-hover: var(--dark1);
-
-	--titlebar-text-color-focused: var(--neutral-red);
-
-	--inline-title-color: var(--neutral-yellow);
-
-	--bold-color: var(--neutral-yellow);
-	--italic-color: var(--neutral-yellow);
-
-	--checkbox-color: var(--light4);
-	--checkbox-color-hover: var(--light4);
-	--checkbox-border-color: var(--light4);
-	--checkbox-border-color-hover: var(--light4);
-	--checklist-done-color: rgba(var(--light2-x), 0.5);
-
-	--table-header-background: rgba(var(--dark0-x), 0.2);
-	--table-header-background-hover: var(--dark2);
-	--table-row-even-background: rgba(var(--dark2-x), 0.2);
-	--table-row-odd-background: rgba(var(--dark2-x), 0.4);
-	--table-row-background-hover: var(--dark2);
-
-	--text-selection: rgba(var(--neutral-red-x), 0.6);
-	--flashing-background: rgba(var(--neutral-red-x), 0.3);
-
-	--code-normal: var(--neutral-blue);
-	--code-background: var(--dark1);
-
-	--mermaid-note: var(--neutral-blue);
-	--mermaid-actor: var(--dark2);
-	--mermaid-loopline: var(--neutral-blue);
-
-	--icon-color-hover: var(--neutral-red);
-	--icon-color-focused: var(--neutral-blue);
-
-	--nav-item-color-hover: var(--neutral-red);
-	--nav-item-color-active: var(--neutral-aqua);
-	--nav-file-tag: rgba(var(--accent-hover), 0.9);
-
-	--graph-line: var(--dark2);
-	--graph-node: var(--light3);
-	--graph-node-tag: var(--neutral-red);
-	--graph-node-attachment: var(--neutral-green);
-
-	--calendar-hover: var(--neutral-red);
-	--calendar-background-hover: var(--dark1);
-	--calendar-week: var(--neutral-orange);
-	--calendar-today: var(--neutral-orange);
-
-	--dataview-key: var(--text-faint);
-	--dataview-key-background: rgba(var(--faded-red-x), 0.5);
-	--dataview-value: var(--text-faint);
-	--dataview-value-background: rgba(var(--neutral-green-x), 0.3);
-
-	--tab-text-color-focused-active: var(--neutral-yellow);
-	--tab-text-color-focused-active-current: var(--neutral-red);
-=======
 	--dot-pattern-intensity: 0.5;
 	--canvas-dot-pattern: hsla(0, 0%, var(--color-base-comp-l-100), var(--dot-pattern-intensity));
 	/* the amount of effect the overlay layer has on the canvase background */
@@ -560,321 +8,10 @@
 	/* the brightness of the overlay layer */
 	--canvas-dimmer-intensity: 100%;
 
->>>>>>> 706185be
 }
 
 .theme-light {
 
-<<<<<<< HEAD
-	/* experimental begins */
-	--interactive-normal: var(--color-base-60);
-	--embed-background: #bababa;
-	--shadow-stationary: 5px 5px 10px 2.0px rgba(0, 0, 0, 0.5);
-	--shadow-border-accent: 0 0 0 2px var(--color-accent);
-
-	--canvase-node-background: var(--light0-soft-x);
-	--canvase-node-border: var(--light0-soft-x);
-
-	/* experimental end */
-	--color-red-rgb: var(--faded-red-x);
-	--color-red: var(--faded-red);
-	--color-purple-rgb: var(--faded-purple-x);
-	--color-purple: var(--faded-purple);
-	--color-green-rgb: var(--faded-green-x);
-	--color-green: var(--faded-green);
-	--color-cyan-rgb: var(--neutral-blue-x);
-	--color-cyan: var(--neutral-blue);
-	--color-blue-rgb: var(--faded-blue-x);
-	--color-blue: var(--faded-blue);
-	--color-yellow-rgb: var(--neutral-yellow-x);
-	--color-yellow: var(--neutral-yellow);
-	--color-orange-rgb: var(--faded-yellow-x);
-	--color-orange: var(--faded-yellow);
-	--color-pink-rgb: var(--faded-purple-x);
-	--color-pink: var(--faded-purple);
-
-	/* canvas background */
-	--background-primary: var(--light2);
-	--background-primary-alt: var(--light0-hard);
-	/* side panels */
-	--background-secondary: var(--light1);
-	/* title bar active */
-	--background-secondary-alt: var(--light1);
-	/*cutlines throughout the ui*/
-	--background-modifier-border: var(--light0-hard);
-	--background-accent: var(--light0-soft);
-
-	--cursor-line-background: rgba(var(--light1-x), 0.5);
-
-	--text-normal: var(--dark-text);
-	--text-faint: var(--dark-text-faint);
-	--text-muted: var(--dark-text-muted);
-
-	--h1-color: var(--muted-red);
-	--h2-color: var(--muted-yellow);
-	--h3-color: var(--muted-green);
-	--h4-color: var(--muted-aqua);
-	--h5-color: var(--muted-blue);
-	--h6-color: var(--muted-purple);
-
-	--text-highlight-bg: var(--background-primary-alt);
-	--text-highlight-fg: var(--dark-text);
-
-	/* link colors for one */
-	--text-accent: var(--light0-hard);
-	--text-accent-hover: var(--dark-text-muted);
-
-	--tag-color: var(--faded-aqua);
-	--tag-background: var(--light1);
-	--tag-background-hover: rgba(var(--light1-x), 0.6);
-
-	--titlebar-text-color-focused: var(--bright-red);
-
-	--inline-title-color: var(--light-text);
-
-	/* --bold-color: var(--faded-yellow); */
-	--bold-color: var(--dark-text-muted);
-	--italic-color: var(--dark-text-muted);
-
-	--checkbox-color: var(--light4);
-	--checkbox-color-hover: var(--light4);
-	--checkbox-border-color: var(--light4);
-	--checkbox-border-color-hover: var(--light4);
-	--checklist-done-color: rgba(var(--dark2-x), 0.4);
-
-	--table-header-background: rgba(var(--light3-x), 0.4);
-	--table-header-background-hover: var(--light2);
-	--table-row-even-background: rgba(var(--light1-x), 0.2);
-	--table-row-odd-background: rgba(var(--light1-x), 0.7);
-	--table-row-background-hover: var(--light2);
-
-	--text-selection: rgba(var(--neutral-red-x), 0.6);
-	--flashing-background: rgba(var(--neutral-red-x), 0.3);
-
-	--code-normal: rgb(232, 105, 8);
-	--code-background: var(--dark2);
-
-	--mermaid-note: var(--neutral-blue);
-	--mermaid-actor: var(--light3);
-	--mermaid-loopline: var(--faded-blue);
-
-	--icon-color-hover: var(--light-text-faint);
-	--icon-color-focused: var(--light-text);
-
-	--nav-item-color-hover: var(--light-text-faint);
-	--nav-item-color-active: var(--dark-text);
-	--nav-file-tag: rgba(var(--accent-hover), 0.9);
-
-	--graph-line: var(--light3);
-	--graph-node: var(--gray);
-	--graph-node-tag: var(--faded-red);
-	--graph-node-attachment: var(--neutral-green);
-
-	--calendar-hover: var(--neutral-red);
-	--calendar-background-hover: var(--light1);
-	--calendar-week: var(--neutral-red);
-	--calendar-today: var(--neutral-red);
-
-	--dataview-key: var(--text-faint);
-	--dataview-key-background: rgba(var(--faded-red-x), 0.3);
-	--dataview-value: var(--text-faint);
-	--dataview-value-background: rgba(var(--neutral-green-x), 0.2);
-
-	--tab-text-color-focused-active: var(--dark-text-muted);
-	--tab-text-color-focused-active-current: var(--dark-text);
-	--canvas-dot-pattern: rgba(255, 255, 255, 0.3);
-
-}
-
-table {
-	border: 1px solid var(--background-secondary) !important;
-	border-collapse: collapse;
-}
-
-thead {
-	border-bottom: 2px solid var(--background-modifier-border) !important;
-}
-
-th {
-	font-weight: 600 !important;
-	border: 1px solid var(--background-secondary) !important;
-}
-
-td {
-	border-left: 1px solid var(--background-secondary) !important;
-	border-right: 1px solid var(--background-secondary) !important;
-	border-bottom: 1px solid var(--background-secondary) !important;
-}
-
-.markdown-rendered tbody tr:nth-child(even) {
-	background-color: var(--table-row-even-background) !important;
-}
-
-.markdown-rendered tbody tr:nth-child(odd) {
-	background-color: var(--table-row-odd-background) !important;
-}
-
-.markdown-rendered tbody tr:nth-child(even):hover,
-.markdown-rendered tbody tr:nth-child(odd):hover {
-	background-color: var(--table-row-background-hover) !important;
-}
-
-.markdown-rendered mark {
-	background-color: var(--text-highlight-bg) !important;
-	color: var(--text-highlight-fg) !important;
-}
-
-.markdown-rendered mark a {
-	color: var(--red) !important;
-	font-weight: 600;
-}
-
-.search-result-file-matched-text {
-	color: var(--text-highlight-fg) !important;
-}
-
-.cm-hashtag-begin:hover,
-.cm-hashtag-end:hover {
-	color: var(--text-accent);
-	/* background-color: var(--tag-background-hover); */
-	text-decoration: underline;
-}
-
-input[type=checkbox] {
-	border: 1px solid var(--checkbox-color);
-}
-
-input[type=checkbox]:checked {
-	background-color: var(--checkbox-color);
-	box-shadow: inset 0 0 0 2px var(--background-primary);
-}
-
-input[type=checkbox]:checked:after {
-	display: none;
-}
-
-code[class*="language-"],
-pre[class*="language-"] {
-	line-height: var(--line-height-tight) !important;
-}
-
-/* Keep highlight/marks the same between viewer and editor. */
-.cm-highlight {
-	color: var(--text-highlight-fg) !important;
-}
-
-/* Keep inline code the same between viewer and editor. */
-.cm-inline-code {
-	border-radius: var(--radius-s);
-	font-size: var(--code-size);
-	padding: 1.3em 1.5em;
-}
-
-/* Keep list bullet padding the same between viewer and editor. */
-.cm-formatting-list {
-	padding-right: 4px !important;
-}
-
-/*
-Keep sub-list indenting the same between viewer and editor.
-This assumes --list-indent is default at 2em.
-*/
-/*
-.cm-indent
-{
-    text-indent: 1em !important;
-}
-*/
-
-.mermaid .note {
-	fill: var(--mermaid-note) !important;
-}
-
-.mermaid .actor {
-	fill: var(--mermaid-actor) !important;
-}
-
-.mermaid .loopLine {
-	stroke: var(--mermaid-loopline) !important;
-}
-
-.calendar .week-num {
-	color: var(--calendar-week) !important;
-}
-
-.calendar .today {
-	color: var(--calendar-today) !important;
-}
-
-.calendar .week-num:hover,
-.calendar .day:hover {
-	color: var(--calendar-hover) !important;
-	background-color: var(--calendar-background-hover) !important;
-}
-
-.markdown-embed-title {
-	color: var(--yellow);
-	font-weight: 600 !important;
-}
-
-.cm-active {
-	background-color: var(--cursor-line-background) !important;
-	color: var(--accent-hover) !important;
-}
-
-.nav-file-tag {
-	color: var(--nav-file-tag) !important;
-}
-
-.is-flashing {
-	background-color: var(--flashing-background) !important;
-}
-
-.dataview.inline-field-key {
-	border-top-left-radius: var(--radius-s);
-	border-bottom-left-radius: var(--radius-s);
-	padding-left: 4px;
-	font-family: var(--font-monospace);
-	font-size: var(--font-smaller);
-	color: var(--dataview-key) !important;
-	background-color: var(--dataview-key-background) !important;
-}
-
-.dataview.inline-field-value {
-	border-top-right-radius: var(--radius-s);
-	border-bottom-right-radius: var(--radius-s);
-	padding-right: 4px;
-	font-family: var(--font-monospace);
-	font-size: var(--font-smaller);
-	color: var(--dataview-value) !important;
-	background-color: var(--dataview-value-background) !important;
-}
-
-.suggestion-highlight {
-	color: var(--bright-red);
-}
-
-.cm-line .cm-strong {
-	color: var(--bold-color) !important;
-}
-
-.cm-line .cm-em {
-	color: var(--italic-color) !important;
-}
-
-.canvas-node:not(.is-themed) .canvas-node-container {
-	background-color: rgba(var(white), 0.2) !important;
-	border: 4px solid transparent rgba(var(white), 0.8);
-}
-
-/* .canvas-node:is(.is-themed) .canvas-node-container {
-	background-color: rgba(--background-primary, 0.8) !important;
-	border: 4px solid rgba(var(white), 0.8);
-} */
-
-.canvas-node.is-themed .canvas-node-content {
-	background-color: rgba(var(--canvas-color), 0.6);
-=======
 	/* here for reference, nothing changed from the default theme thought */
 	color-scheme: light;
 
@@ -996,34 +133,17 @@
 
 .canvas-wrapper .canvas-background {
 	background-color: rgba(var(--canvas-background-replacer), 0.5);
->>>>>>> 706185be
 	position: relative;
 	/* Ensure the overlay is positioned correctly */
 }
 
-<<<<<<< HEAD
-.canvas-node.is-themed .canvas-node-content::before {
-=======
 .canvas-wrapper .canvas-background ::before {
->>>>>>> 706185be
 	content: "";
 	position: absolute;
 	top: 0;
 	left: 0;
 	right: 0;
 	bottom: 0;
-<<<<<<< HEAD
-	background-color: rgba(255, 255, 255, 0.2);
-	/* 50% white overlay */
-	mix-blend-mode: overlay;
-	/* Blend mode to simulate mixing with white */
-	pointer-events: none;
-	/* Ensure the overlay doesn't affect interactivity */
-}
-
-.canvas-node .canvas-node-content {
-	background-color: rgba(var(--canvas-color), 0.6);
-=======
 	/* background-color: hsla(0, 0%, 100%, 100%); */
 	background-color: hsla(0, 100%, var(--canvas-dimmer-intensity), var(--canvas-dimmer));
 	mix-blend-mode: multiply;
@@ -1035,30 +155,17 @@
 
 .wrong .canvas-node .canvas-node-container {
 	background-color: var(--primary-background-color);
->>>>>>> 706185be
 	position: relative;
 	/* Ensure the overlay is positioned correctly */
 }
 
-<<<<<<< HEAD
-.canvas-node .canvas-node-content::before {
-=======
 .wrong .canvas-node .canvas-node-container ::before {
->>>>>>> 706185be
 	content: "";
 	position: absolute;
 	top: 0;
 	left: 0;
 	right: 0;
 	bottom: 0;
-<<<<<<< HEAD
-	background-color: rgba(255, 255, 255, 0.2);
-	/* 50% white overlay */
-	mix-blend-mode: overlay;
-	/* Blend mode to simulate mixing with white */
-	pointer-events: none;
-	/* Ensure the overlay doesn't affect interactivity */
-=======
 	/* background-color: hsla(0, 0%, 100%, 50%); */
 	background-color: hsla(0, 0%, var(--canvas-dimmer-intensity), var(--canvas-node-dimmer));
 	mix-blend-mode: multiply;
@@ -1080,5 +187,4 @@
 	width: 100%;
 	height: 100%;
 	box-shadow: var(--shadow-stationary);
->>>>>>> 706185be
 }